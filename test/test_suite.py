--- conflicted
+++ resolved
@@ -4,14 +4,9 @@
 import warnings
 
 import test_data_setup as ds
-<<<<<<< HEAD
-import test_feature_base as fb
+import test_data_clean as dc
 import test_ads_fp_gen as afp
 import test_bulk_fp_gen as bfp
-import test_scale as st
-=======
->>>>>>> 7b841eb8
-import test_data_clean as dc
 import test_feature_optimization as ft
 import test_hierarchy_cv as ht
 import test_acquisition as ta
@@ -47,19 +42,6 @@
         ds.cv_test(data)
         ds.db_test(all_cand, data)
 
-<<<<<<< HEAD
-        # Test scale data functions.
-        train_features, train_targets, test_features, \
-            test_targets = st.get_data()
-        st.scale_test(train_features, train_targets, test_features)
-        st.cluster_test(
-            train_features, train_targets, test_features, test_targets)
-
-        # Test api functions.
-        taa.ase_api_test()
-
-=======
->>>>>>> 7b841eb8
     def test_data_clean_func(self):
         """Test data cleaning routines."""
         dc.outlier_test()
