# -*- coding: utf-8 -*-
"""
Slab adsorbate fingerprint functions for machine learning

Created on Tue Dec  6 14:09:29 2016

@author: mhangaard

"""
from __future__ import print_function
import numpy as np
from ase.atoms import string2symbols
from ase.data import ground_state_magnetic_moments as gs_magmom
from ase.data import atomic_numbers
from .periodic_table_data import (get_mendeleev_params, n_outer,
                                  list_mendeleev_params,
                                  default_params, get_radius,
                                  electronegativities)
from .neighbor_matrix import connection_matrix
import collections
from .base import BaseGenerator


block2number = {'s': 1,
                'p': 2,
                'd': 3,
                'f': 4}

# Text based feature.
facetdict = {'001': [1.], '0001step': [2.], '100': [3.],
             '110': [4.], '111': [5.], '211': [6.], '311': [7.],
             '532': [8.]}

extra_slab_params = ['atomic_radius',
                     'heat_of_formation',
                     'dft_bulk_modulus',
                     'dft_density',
                     'dbcenter',
                     'dbfilling',
                     'dbwidth',
                     'dbskew',
                     'dbkurt',
                     'oxistates',
                     'block',
                     'econf',
                     'ionenergies']


def check_length(labels, result, atoms):
    if len(result) != len(labels):
        msg = str(len(labels)) + '/' + str(len(result)) + \
            ' labels/fingerprint mismatch.'
        if 'id' in atoms.info:
            msg += ' id: ' + str(atoms.info['id'])
        raise AssertionError(msg)


class AdsorbateFingerprintGenerator(BaseGenerator):
    def __init__(self, **kwargs):
        """Class containing functions for fingerprint generation.

        Parameters
        ----------
        params : list
            An optional list of parameters upon which to generate features.
        """
        if not hasattr(self, 'params'):
            self.slab_params = kwargs.get('params')

        if self.slab_params is None:
            self.slab_params = default_params + extra_slab_params

        super(AdsorbateFingerprintGenerator, self).__init__(**kwargs)

    def term(self, atoms=None):
        """Return a fingerprint vector with propeties of the element name.

        This is saved in the atoms.info['key_value_pairs']['term']
        """
        labels = ['atomic_number_term',
                  'atomic_volume_term',
                  'boiling_point_term',
                  'density_term',
                  'dipole_polarizability_term',
                  'electron_affinity_term',
                  'group_id_term',
                  'lattice_constant_term',
                  'melting_point_term',
                  'period_term',
                  'vdw_radius_term',
                  'covalent_radius_cordero_term',
                  'en_allen_term',
                  'atomic_weight_term',
                  'atomic_radius_term',
                  'heat_of_formation_term',
                  'dft_bulk_modulus_term',
                  'dft_rhodensity_term',
                  'dbcenter_term',
                  'dbfilling_term',
                  'dbwidth_term',
                  'dbskew_term',
                  'dbkurtosis_term',
                  'oxi_min_term',
                  'oxi_med_term',
                  'oxi_max_term',
                  'block_term',
                  'ne_outer_term',
                  'ne_s_term',
                  'ne_p_term',
                  'ne_d_term',
                  'ne_f_term',
                  'ionenergy_term',
                  'ground_state_magmom_term']
        if atoms is None:
            return labels
        else:
            if ('key_value_pairs' in atoms.info and
                    'term' in atoms.info['key_value_pairs']):
                term = atoms.info['key_value_pairs']['term']
                numbers = [atomic_numbers[s] for s in string2symbols(term)]
            elif 'termination_atoms' in atoms.subsets:
                term = atoms.subsets['termination_atoms']
                numbers = atoms.numbers[term]
            else:
                raise NotImplementedError("termination fingerprint.")
            dat = list_mendeleev_params(numbers, params=self.slab_params)
            result = list(np.nanmean(dat, axis=0))
            result += [np.nanmean([gs_magmom[z] for z in numbers])]
            check_length(labels, result, atoms)
            return result

    def bulk(self, atoms=None):
        """Return a fingerprint vector with propeties of the element name.

        This is saved in the atoms.info['key_value_pairs']['bulk']
        """
        labels = ['atomic_number_bulk',
                  'atomic_volume_bulk',
                  'boiling_point_bulk',
                  'density_bulk',
                  'dipole_polarizability_bulk',
                  'electron_affinity_bulk',
                  'group_id_bulk',
                  'lattice_constant_bulk',
                  'melting_point_bulk',
                  'period_bulk',
                  'vdw_radius_bulk',
                  'covalent_radius_cordero_bulk',
                  'en_allen_bulk',
                  'atomic_weight_bulk',
                  'atomic_radius_bulk',
                  'heat_of_formation_bulk',
                  'dft_bulk_modulus_bulk',
                  'dft_rhodensity_bulk',
                  'dbcenter_bulk',
                  'dbfilling_bulk',
                  'dbwidth_bulk',
                  'dbskew_bulk',
                  'dbkurtosis_bulk',
                  'block_bulk',
                  'oxi_min_bulk',
                  'oxi_med_bulk',
                  'oxi_max_bulk',
                  'ne_outer_bulk',
                  'ne_s_bulk',
                  'ne_p_bulk',
                  'ne_d_bulk',
                  'ne_f_bulk',
                  'ionenergy_bulk',
                  'ground_state_magmom_bulk']
        if atoms is None:
            return labels
        else:
            if ('key_value_pairs' in atoms.info and
                    'bulk' in atoms.info['key_value_pairs']):
                bulk = atoms.info['key_value_pairs']['bulk']
                numbers = [atomic_numbers[s] for s in string2symbols(bulk)]
            elif 'bulk_atoms' in atoms.subsets:
                bulk = atoms.subsets['bulk_atoms']
                numbers = atoms.numbers[bulk]
            else:
                raise NotImplementedError("bulk fingerprint.")
            dat = list_mendeleev_params(numbers, params=self.slab_params)
            result = list(np.nanmean(dat, axis=0))
            result += [np.nanmean([gs_magmom[z] for z in numbers])]
            check_length(labels, result, atoms)
            return result

    def mean_chemisorbed_atoms(self, atoms=None):
        """Function that takes an atoms objects and returns a fingerprint
        vector containing properties of the closest add atom to a surface
        metal atom.
        """
        labels = ['atomic_number_ads1',
                  'atomic_volume_ads1',
                  'boiling_point_ads1',
                  'density_ads1',
                  'dipole_polarizability_ads1',
                  'electron_affinity_ads1',
                  'group_id_ads1',
                  'lattice_constant_ads1',
                  'melting_point_ads1',
                  'period_ads1',
                  'vdw_radius_ads1',
                  'covalent_radius_cordero_ads1',
                  'en_allen_ads1',
                  'atomic_weight_ads1',
                  'atomic_radius_ads1',
                  'heat_of_formation_ads1',
                  'oxi_min_ads1',
                  'oxi_med_ads1',
                  'oxi_max_ads1',
                  'block_ads1',
                  'ne_outer_ads1',
                  'ne_s_ads1',
                  'ne_p_ads1',
                  'ne_d_ads1',
                  'ne_f_ads1',
                  'ionenergy_ads1',
                  'ground_state_magmom_ads1']
        if atoms is None:
            return labels
        else:
            # Get atomic number of alpha adsorbate atom.
            chemisorbed_atoms = atoms.subsets['chemisorbed_atoms']
            numbers = atoms.numbers[chemisorbed_atoms]
            # Import CatLearn data on that element.
            extra_ads_params = ['atomic_radius', 'heat_of_formation',
                                'oxistates', 'block', 'econf', 'ionenergies']
            dat = list_mendeleev_params(numbers, params=default_params +
                                        extra_ads_params)
            result = list(np.nanmean(dat, axis=0))
            result += [np.nanmean([gs_magmom[z] for z in numbers])]
            check_length(labels, result, atoms)
            return result

    def mean_site(self, atoms=None):
        """Function that takes an atoms objects and returns a fingerprint
        vector with properties averaged over the surface metal atoms
        closest to an add atom.
        """
        labels = ['atomic_number_site_av',
                  'atomic_volume_site_av',
                  'boiling_point_site_av',
                  'density_site_av',
                  'dipole_polarizability_site_av',
                  'electron_affinity_site_av',
                  'group_id_site_av',
                  'lattice_constant_site_av',
                  'melting_point_site_av',
                  'period_site_av',
                  'vdw_radius_site_av',
                  'covalent_radius_cordero_site_av',
                  'en_allen_site_av',
                  'atomic_weight_site_av',
                  'atomic_radius_site_av',
                  'heat_of_formation_site_av',
                  'dft_bulk_modulus_site_av',
                  'dft_rhodensity_site_av',
                  'dbcenter_site_av',
                  'dbfilling_site_av',
                  'dbwidth_site_av',
                  'dbskew_site_av',
                  'dbkurtosis_site_av',
                  'oxi_min_site_av',
                  'oxi_med_site_av',
                  'oxi_max_site_av',
                  'block_site_av',
                  'ne_outer_site_av',
                  'ne_s_site_av',
                  'ne_p_site_av',
                  'ne_d_site_av',
                  'ne_f_site_av',
                  'ionenergy_site_av',
                  'ground_state_magmom_site_av']
        if atoms is None:
            return labels
        else:
            numbers = [atoms[j].number for j in atoms.subsets['site_atoms']]
            dat = list_mendeleev_params(numbers, params=self.slab_params)
            result = list(np.nanmean(dat, axis=0))
            result += [np.nanmean([gs_magmom[z] for z in numbers])]
            check_length(labels, result, atoms)
            return result

    def sum_site(self, atoms=None):
        """Function that takes an atoms objects and returns a fingerprint
        vector with properties summed over the surface metal atoms
        closest to an add atom.
        """
        labels = ['atomic_number_site_sum',
                  'atomic_volume_site_sum',
                  'boiling_point_site_sum',
                  'density_site_sum',
                  'dipole_polarizability_site_sum',
                  'electron_affinity_site_sum',
                  'group_id_site_sum',
                  'lattice_constant_site_sum',
                  'melting_point_site_sum',
                  'period_site_sum',
                  'vdw_radius_site_sum',
                  'covalent_radius_cordero_site_sum',
                  'en_allen_site_sum',
                  'atomic_weight_site_sum',
                  'atomic_radius_site_sum',
                  'heat_of_formation_site_sum',
                  'dft_bulk_modulus_site_sum',
                  'dft_rhodensity_site_sum',
                  'dbcenter_site_sum',
                  'dbfilling_site_sum',
                  'dbwidth_site_sum',
                  'dbskew_site_sum',
                  'dbkurtosis_site_sum',
                  'oxi_min_site_sum',
                  'oxi_med_site_sum',
                  'oxi_max_site_sum',
                  'block_site_sum',
                  'ne_outer_site_sum',
                  'ne_s_site_sum',
                  'ne_p_site_sum',
                  'ne_d_site_sum',
                  'ne_f_site_sum',
                  'ionenergy_site_sum',
                  'ground_state_magmom_site_sum']
        if atoms is None:
            return labels
        else:
            numbers = [atoms[j].number for j in atoms.subsets['site_atoms']]
            dat = list_mendeleev_params(numbers, params=self.slab_params)
            result = list(np.nansum(dat, axis=0))
            result += [np.nansum([gs_magmom[z] for z in numbers])]
            check_length(labels, result, atoms)
            return result

    def count_ads_atoms(self, atoms=None):
        """Function that takes an atoms objects and returns a fingerprint
        vector containing the count of C, O, H and N atoms in the
        adsorbate.
        """
        if atoms is None:
            return ['total_num_H',
                    'total_num_C',
                    'total_num_O',
                    'total_num_N',
                    'total_num_S']
        else:
            nH = len([a.index for a in atoms if a.symbol == 'H'])
            nC = len([a.index for a in atoms if a.symbol == 'C'])
            nO = len([a.index for a in atoms if a.symbol == 'O'])
            nN = len([a.index for a in atoms if a.symbol == 'N'])
            nS = len([a.index for a in atoms if a.symbol == 'S'])
            return [nH, nC, nO, nN, nS]

    def count_chemisorbed_fragment(self, atoms=None):
        """Function that takes an atoms objects and returns a fingerprint
        vector containing the count of C, O, H, N and also metal atoms,
        that are neighbors to the binding atom.
        """
        if atoms is None:
            return ['nn_num_C', 'nn_num_H', 'nn_num_M']
        else:
            chemi = atoms.subsets['chemisorbed_atoms']
            cm = atoms.connectivity
            H_atoms = []
            C_atoms = []
            for i in chemi:
                for b in cm[i]:
                    if atoms.numbers[b] == 1:
                        H_atoms.append(b)
                    elif atoms.numbers[b] == 6:
                        C_atoms.append(b)
            nM = len(atoms.subsets['site_atoms'])
            nH = len(H_atoms)
            nC = len(C_atoms)
            return [nC, nH, nM]

    def mean_surf_ligands(self, atoms=None):
        """Function that takes an atoms objects and returns a fingerprint
        vector containing the count of nearest neighbors and properties of
        the nearest neighbors.
        """
        labels = ['nn_surf_ligands', 'identnn_surf_ligands',
                  'atomic_number_surf_ligands',
                  'atomic_volume_surf_ligands',
                  'boiling_point_surf_ligands',
                  'density_surf_ligands',
                  'dipole_polarizability_surf_ligands',
                  'electron_affinity_surf_ligands',
                  'group_id_surf_ligands',
                  'lattice_constant_surf_ligands',
                  'melting_point_surf_ligands',
                  'period_surf_ligands',
                  'vdw_radius_surf_ligands',
                  'covalent_radius_cordero_surf_ligands',
                  'en_allen_surf_ligands',
                  'atomic_weight_surf_ligands',
                  'atomic_radius_surf_ligands',
                  'heat_of_formation_surf_ligands',
                  'dft_bulk_modulus_surf_ligands',
                  'dft_density_surf_ligands',
                  'dbcenter_surf_ligands',
                  'dbfilling_surf_ligands',
                  'dbwidth_surf_ligands',
                  'dbskew_surf_ligands',
                  'dbkurtosis_surf_ligands',
                  'oxi_min_surf_ligands',
                  'oxi_med_surf_ligands',
                  'oxi_max_surf_ligands',
                  'block_surf_ligands',
                  'ne_outer_surf_ligands',
                  'ne_s_surf_ligands',
                  'ne_p_surf_ligands',
                  'ne_d_surf_ligands',
                  'ne_f_surf_ligands',
                  'ionenergy_surf_ligands',
                  'ground_state_magmom_surf_ligands']
        if atoms is None:
            return labels
        else:
            ligand_atoms = atoms.subsets['ligand_atoms']
            numbers = atoms.numbers[ligand_atoms]
            # Import CatLearn data on that element.
            dat = list_mendeleev_params(numbers, params=self.slab_params)
            result = list(np.nanmean(dat, axis=0))
            result += [np.nanmean([gs_magmom[z] for z in numbers])]
            # Append count of ligand atoms.
            result = [len(ligand_atoms), len(np.unique(numbers))] + result
            check_length(labels, result, atoms)
            return result

    def count_ads_bonds(self, atoms=None):
<<<<<<< HEAD
        """Function that takes an atoms object and returns a fingerprint
        vector with the number of C-H bonds and C-C bonds in the adsorbate.
        The adsorbate atoms must be specified in advance in
        atoms.info['ads_atoms']
=======
        """ Function that takes an atoms object and returns a fingerprint
            vector with the number of C-H bonds and C-C bonds in the adsorbate.
            The adsorbate atoms must be specified in advance in
            atoms.subsets['ads_atoms']
>>>>>>> 502162e9
        """
        if atoms is None:
            return ['nC-C', 'ndouble', 'nC-H', 'nO-H']
        else:
            ads_atoms = atoms[atoms.subsets['ads_atoms']]
            A = connection_matrix(ads_atoms, periodic=True, dx=0.2)
            Hindex = [a.index for a in ads_atoms if a.symbol == 'H']
            Cindex = [a.index for a in ads_atoms if a.symbol == 'C']
            Oindex = [a.index for a in ads_atoms if a.symbol == 'O']
            nCC = 0
            nCH = 0
            nC2 = 0
            nOH = 0
            nOdouble = 0
            nCdouble = 0
            nCtriple = 0
            nCquad = 0
            for o in Oindex:
                nOH += np.sum(A[Hindex, o])
                Onn = np.sum(A[:, o])
                if Onn == 1:
                    nOdouble += 1
            for c in Cindex:
                nCC += np.sum(A[Cindex, c])
                nCH += np.sum(A[Hindex, c])
                Cnn = np.sum(A[:, c])
                if Cnn == 3:
                    nCdouble += 1
                elif Cnn == 2:
                    if nCH > 0:
                        nCtriple += 1
                    else:
                        nCdouble += 2
                elif Cnn == 1:
                    nCquad += 1
                nC2 += 4 - (nCC + nCH)
            return [nCC, nC2, nCH, nOH]

    def ads_sum(self, atoms=None):
        """Function that takes an atoms objects and returns a fingerprint
        vector with averages of the atomic properties of the adsorbate.
        """
        if atoms is None:
            return ['atomic_number_ads_sum',
                    'atomic_volume_ads_sum',
                    'boiling_point_ads_sum',
                    'density_ads_sum',
                    'dipole_polarizability_ads_sum',
                    'electron_affinity_ads_sum',
                    'group_id_ads_sum',
                    'lattice_constant_ads_sum',
                    'melting_point_ads_sum',
                    'period_ads_sum',
                    'vdw_radius_ads_sum',
                    'covalent_radius_cordero_ads_sum',
                    'en_allen_ads_sum',
                    'atomic_weight_ads_sum',
                    'ne_outer_ads_sum',
                    'ne_s_ads_sum',
                    'ne_p_ads_sum',
                    'ne_d_ads_sum',
                    'ne_f_ads_sum',
                    'ionenergy_ads_sum']
        else:
            ads_atoms = atoms.subsets['ads_atoms']
            dat = []
            for a in ads_atoms:
                Z = atoms.numbers[a]
                ads_params = default_params + ['econf', 'ionenergies']
                mnlv = get_mendeleev_params(Z, params=ads_params)
                dat.append(mnlv[:-2] + list(n_outer(mnlv[-2])) +
                           [mnlv[-1]['1']])
            return list(np.nansum(dat, axis=0))

    def ads_av(self, atoms=None):
        """Function that takes an atoms objects and returns a fingerprint
        vector with averages of the atomic properties of the adsorbate.
        """
        if atoms is None:
            return ['atomic_number_ads_av',
                    'atomic_volume_ads_av',
                    'boiling_point_ads_av',
                    'density_ads_av',
                    'dipole_polarizability_ads_av',
                    'electron_affinity_ads_av',
                    'group_id_ads_av',
                    'lattice_constant_ads_av',
                    'melting_point_ads_av',
                    'period_ads_av',
                    'vdw_radius_ads_av',
                    'covalent_radius_cordero_ads_av',
                    'en_allen_ads_av',
                    'atomic_weight_ads_av',
                    'ne_outer_ads_av',
                    'ne_s_ads_av',
                    'ne_p_ads_av',
                    'ne_d_ads_av',
                    'ne_f_ads_av',
                    'ionenergy_ads_av']
        else:
            ads_atoms = atoms.subsets['ads_atoms']
            dat = []
            for a in ads_atoms:
                Z = int(atoms.numbers[a])
                ads_params = default_params + ['econf', 'ionenergies']
                mnlv = get_mendeleev_params(Z, params=ads_params)
                dat.append(mnlv[:-2] + list(n_outer(mnlv[-2])) +
                           [mnlv[-1]['1']])
            return list(np.nanmean(dat, axis=0))

    def strain(self, atoms=None):
        if atoms is None:
            return ['strain_site', 'strain_term']
        else:
            z_chemi = atoms.numbers[atoms.subsets['chemisorbed_atoms']]
            if ('key_value_pairs' in atoms.info and
                    'term' in atoms.info['key_value_pairs']):
                term = atoms.info['key_value_pairs']['term']
                term_numbers = [atomic_numbers[s] for s in
                                string2symbols(term)]
            elif 'termination_atoms' in atoms.subsets:
                term = atoms.subsets['termination_atoms']
                term_numbers = atoms.numbers[term]
            else:
                raise NotImplementedError("strain fingerprint.")
            if ('key_value_pairs' in atoms.info and
                    'bulk' in atoms.info['key_value_pairs']):
                bulk = atoms.info['key_value_pairs']['bulk']
                bulk_numbers = [atomic_numbers[s] for s in
                                string2symbols(bulk)]
            elif 'bulk_atoms' in atoms.subsets:
                bulk = atoms.subsets['bulk_atoms']
                bulk_numbers = atoms.numbers[bulk]
            else:
                raise NotImplementedError("strain fingerprint.")
            rbulk = []
            rterm = []
            rsite = []
            for b in bulk_numbers:
                rbulk.append(get_radius(b))
            for t in term_numbers:
                rterm.append(get_radius(t))
            for z in z_chemi:
                rsite.append(get_radius(z))
            av_term = np.average(rterm)
            av_bulk = np.average(rbulk)
            av_site = np.average(rsite)
            strain_site = (av_site - av_bulk) / av_bulk
            strain_term = (av_term - av_bulk) / av_bulk
            return [strain_site, strain_term]

    def en_difference(self, atoms=None):
        """Returns a list of summed squared differences in electronegativity
        between site atoms bonded to adsorbate atoms.
        """
        labels = ['dist_' + s for s in electronegativities]
        if atoms is None:
            return labels
        chemi = atoms.subsets['chemisorbed_atoms']
        site = atoms.subsets['site_atoms']
        chemi_numbers = atoms.numbers[chemi]
        site_numbers = atoms.numbers[site]
        en_chemi = list_mendeleev_params(chemi_numbers, electronegativities)
        en_site = list_mendeleev_params(site_numbers, electronegativities)
        delta_en = (en_chemi[:, np.newaxis, :] -
                    en_site[np.newaxis, :, :]) ** 2
        en_result = list(np.einsum("ijk->k", delta_en))
        assert len(en_result) == len(labels)
        return en_result

    def catapp_AB(self, atoms=None):
        if atoms is None:
            return ['atomic_number_m1',
                    'atomic_volume_m1',
                    'boiling_point_m1',
                    'density_m1',
                    'dipole_polarizability_m1',
                    'electron_affinity_m1',
                    'group_id_m1',
                    'lattice_constant_m1',
                    'melting_point_m1',
                    'period_m1',
                    'vdw_radius_m1',
                    'covalent_radius_cordero_m1',
                    'en_allen_m1',
                    'atomic_weight_m1',
                    'heat_of_formation_m1',
                    #'dft_bulk_modulus_m1',
                    #'dft_rhodensity_m1',
                    #'dbcenter_m1',
                    #'dbfilling_m1',
                    #'dbwidth_m1',
                    #'dbskew_m1',
                    #'dbkurtosis_m1',
                    'block_m1',
                    'ne_outer_m1',
                    'ne_s_m1',
                    'ne_p_m1',
                    'ne_d_m1',
                    'ne_f_m1',
                    'ionenergy_m1',
                    'ground_state_magmom_m1',
                    'atomic_number_m2',
                    'atomic_volume_m2',
                    'boiling_point_m2',
                    'density_m2',
                    'dipole_polarizability_m2',
                    'electron_affinity_m2',
                    'group_id_m2',
                    'lattice_constant_m2',
                    'melting_point_m2',
                    'period_m2',
                    'vdw_radius_m2',
                    'covalent_radius_cordero_m2',
                    'en_allen_m2',
                    'atomic_weight_m2',
                    'heat_of_formation_m2',
                    #'dft_bulk_modulus_m2',
                    #'dft_rhodensity_m2',
                    #'dbcenter_m2',
                    #'dbfilling_m2',
                    #'dbwidth_m2',
                    #'dbskew_m2',
                    #'dbkurtosis_m1',
                    'block_m2',
                    'ne_outer_m2',
                    'ne_s_m2',
                    'ne_p_m2',
                    'ne_d_m2',
                    'ne_f_m2',
                    'ionenergy_m2',
                    'ground_state_magmom_m2',
                    'atomic_number_sum',
                    'atomic_volume_sum',
                    'boiling_point_sum',
                    'density_sum',
                    'dipole_polarizability_sum',
                    'electron_affinity_sum',
                    'group_id_sum',
                    'lattice_constant_sum',
                    'melting_point_sum',
                    'period_sum',
                    'vdw_radius_sum',
                    'covalent_radius_cordero_sum',
                    'en_allen_sum',
                    'atomic_weight_sum',
                    'heat_of_formation_sum',
                    #'dft_bulk_modulus_sum',
                    #'dft_rhodensity_sum',
                    #'dbcenter_sum',
                    #'dbfilling_sum',
                    #'dbwidth_sum',
                    #'dbskew_sum',
                    #'dbkurtosis_sum',
                    'block_sum',
                    'ne_outer_sum',
                    'ne_s_sum',
                    'ne_p_sum',
                    'ne_d_sum',
                    'ne_f_sum',
                    'ionenergy_sum',
                    'ground_state_magmom_sum',
                    'concentration_catapp',
                    'facet_catapp',
                    'site_catapp']
        else:
            # Atomic numbers in the site.
<<<<<<< HEAD
            Z_surf1_raw = [atoms.numbers[j]
                           for j in atoms.info['ligand_atoms']]
=======
            Z_surf1_raw = [atoms.numbers[j] for j in atoms.subsets['ligand_atoms']]
>>>>>>> 502162e9
            # Sort by concentration
            counts = collections.Counter(Z_surf1_raw)
            Z_surf1 = sorted(Z_surf1_raw, key=counts.get, reverse=True)
            z1 = Z_surf1[0]
            z2 = Z_surf1[0]
            for z in Z_surf1:
                if z != z1:
                    z2 = z
            uu, ui = np.unique(Z_surf1, return_index=True)
            if len(ui) == 1:
                if Z_surf1[0] == z1:
                    site = 1.
                elif Z_surf1[0] == z2:
                    site = 3.
            else:
                site = 2.
            # Import overlayer composition from ase database.
            kvp = atoms.info['key_value_pairs']
            term = [atomic_numbers[zt] for zt in string2symbols(kvp['term'])]
            termuu, termui = np.unique(term, return_index=True)
            if '3' in kvp['term']:
                conc = 3.
            elif len(termui) == 1:
                conc = 1.
            elif len(termui) == 2:
                conc = 2.
            else:
                raise NotImplementedError("catappAB only supports AxBy.")
            text_params = default_params + ['heat_of_formation',
                                            #'dft_bulk_modulus',
                                            #'dft_density',
                                            #'dbcenter',
                                            #'dbfilling',
                                            #'dbwidth',
                                            #'dbskew',
                                            #'dbkurt',
                                            'block',
                                            'econf',
                                            'ionenergies']
            f1 = get_mendeleev_params(z1, params=text_params)
            f1 = f1[:-3] + [float(block2number[f1[-3]])] + \
                list(n_outer(f1[-2])) + [f1[-1]['1']] + \
                [float(gs_magmom[z1])]
            if z1 == z2:
                f2 = f1
            else:
                f2 = get_mendeleev_params(z2, params=text_params)
                f2 = f2[:-3] + [float(block2number[f2[-3]])] + \
                    list(n_outer(f2[-2])) + [f2[-1]['1']] + \
                    [float(gs_magmom[z2])]
            msum = list(np.nansum([f1, f2], axis=0, dtype=np.float))
            facet = facetdict[kvp['facet'].replace(')', '').replace('(', '')]
            fp = f1 + f2 + msum + [conc] + facet + [site]
            return fp

    def delta_energy(self, atoms=None):
        if atoms is None:
            return ['Ef']
        else:
            try:
                delta = float(atoms.info['key_value_pairs']['delta_energy'])
            except KeyError:
                delta = np.nan
            return [delta]

    def name(self, atoms=None):
        if atoms is None:
            return ['catapp_name']
        else:
            kvp = atoms.info['key_value_pairs']
            name = kvp['species'] + '*' + kvp['name'] + kvp['facet']
            return [name]

    def dbid(self, atoms=None):
        if atoms is None:
            return ['id']
        elif 'id' not in atoms.info:
            return [np.nan]
        else:
            return [int(atoms.info['id'])]

    def ctime(self, atoms=None):
        if atoms is None:
            return ['time_float']
        elif 'ctime' not in atoms.info:
            return [np.nan]
        else:
            return [atoms.info['ctime']]

    def randomfpv(self, atoms=None):
        """ Returns alist of n random numbers. """
        n = 20
        if atoms is None:
            return ['random'] * n
        else:
            return list(np.random.randint(0, 10, size=n))<|MERGE_RESOLUTION|>--- conflicted
+++ resolved
@@ -429,17 +429,10 @@
             return result
 
     def count_ads_bonds(self, atoms=None):
-<<<<<<< HEAD
         """Function that takes an atoms object and returns a fingerprint
         vector with the number of C-H bonds and C-C bonds in the adsorbate.
         The adsorbate atoms must be specified in advance in
-        atoms.info['ads_atoms']
-=======
-        """ Function that takes an atoms object and returns a fingerprint
-            vector with the number of C-H bonds and C-C bonds in the adsorbate.
-            The adsorbate atoms must be specified in advance in
-            atoms.subsets['ads_atoms']
->>>>>>> 502162e9
+        atoms.subsets['ads_atoms']
         """
         if atoms is None:
             return ['nC-C', 'ndouble', 'nC-H', 'nO-H']
@@ -707,12 +700,8 @@
                     'site_catapp']
         else:
             # Atomic numbers in the site.
-<<<<<<< HEAD
             Z_surf1_raw = [atoms.numbers[j]
-                           for j in atoms.info['ligand_atoms']]
-=======
-            Z_surf1_raw = [atoms.numbers[j] for j in atoms.subsets['ligand_atoms']]
->>>>>>> 502162e9
+                           for j in atoms.subsets['ligand_atoms']]
             # Sort by concentration
             counts = collections.Counter(Z_surf1_raw)
             Z_surf1 = sorted(Z_surf1_raw, key=counts.get, reverse=True)
