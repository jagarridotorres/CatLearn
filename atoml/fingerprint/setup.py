"""Functions to setup fingerprint vectors."""
from __future__ import print_function
from __future__ import absolute_import
from __future__ import division

import numpy as np
from collections import defaultdict


def get_combined_descriptors(fpv_list):
    """Sequentially combine feature label vectors.

    Parameters
    ----------
    fpv_list : list
        Functions that return fingerprints.
    """
    # Check that there are at least two fingerprint descriptors to combine.
    msg = "This functions combines various fingerprint"
    msg += " vectors, there must be at least two to combine"
    assert len(fpv_list) >= 2, msg
    labels = fpv_list[::-1]
    L_F = []
    for j in range(len(labels)):
        L_F.append(labels[j]())
    return np.hstack(L_F)


def get_keyvaluepair(c=[], fpv_name='None'):
    """Get a list of the key_value_pairs target names/values."""
    if len(c) == 0:
        return ['kvp_' + fpv_name]
    else:
        out = []
        for atoms in c:
            field_value = float(atoms['key_value_pairs'][fpv_name])
            out.append(field_value)
        return out


def return_fpv(candidates, fpv_names):
    """Sequentially combine fingerprint vectors. Padding handled automatically.

    Parameters
    ----------
    candidates : list or dict
        Atoms objects to construct fingerprints for.
    fpv_name : list of / single fpv class(es)
        List of fingerprinting classes.

    Returns
    -------
    fingerprint_vector : ndarray
      Fingerprint array (n, m) where n is the number of candidates and m is the
      summed number of features from all fingerprint classes supplied.
    """
    if not isinstance(candidates, (list, defaultdict)):
        raise TypeError("return_fpv requires a list or dict of atoms")

    if not isinstance(fpv_names, list):
        fpv_names = [fpv_names]
    fpvn = len(fpv_names)

    # Find the maximum number of atoms and atomic species.
    maxatoms = np.argmax([len(atoms) for atoms in candidates])
    maxcomp = np.argmax(
        [len(set(atoms.get_chemical_symbols())) for atoms in candidates])

    # PATCH: Ideally fp length would be called from a property.
    fps = np.zeros(fpvn, dtype=int)
    for i, fp in enumerate(fpv_names):
        fps[i] = max(len(fp(candidates[maxatoms])),
                     len(fp(candidates[maxcomp])))

    fingerprint_vector = np.zeros((len(candidates), sum(fps)))
    for i, atoms in enumerate(candidates):
        fingerprint_vector[i] = _get_fpv(atoms, fpv_names, fps)

    return fingerprint_vector


def _get_fpv(atoms, fpv_names, fps):
    """Get the fingerprint vector as an array.

    Parameters
    ----------
    atoms : object
        A single atoms object.
    fpv_name : list of / single fpv class(es)
        List of fingerprinting classes.
    fps : list
        List of expected feature vector lengths.

    Returns
    -------
    fingerprint_vector : list
        A feature vector.
    """
    if len(fpv_names) == 1:
        fp = fpv_names[0](atoms=atoms)
        fingerprint_vector = np.zeros((fps[0]))
        fingerprint_vector[:len(fp)] = fp

    else:
        fingerprint_vector = _concatenate_fpv(atoms, fpv_names, fps)

    return fingerprint_vector


def _concatenate_fpv(atoms, fpv_names, fps):
    """Join multiple fingerprint vectors.

    Parameters
    ----------
    atoms : object
        A single atoms object.
    fpv_name : list of / single fpv class(es)
        List of fingerprinting classes.
    fps : list
        List of expected feature vector lengths.

    Returns
    -------
    fingerprint_vector : list
        A feature vector.
    """
<<<<<<< HEAD
    if len(fpv_name) == 1:
        if not use_prior:
            return fpv_name[0](atoms=c)
        if 'data' not in c.info:
            c.info['data'] = {'fpv': fpv_name[0](atoms=c)}
        elif 'fpv' not in c.info['data']:
            c.info['data']['fpv'] = fpv_name[0](atoms=c)
        return c.info['data']['fpv']
    if not use_prior:
        return _concatenate_fpv(c, fpv_name)
    if 'data' not in c.info:
        c.info['data'] = {'fpv': _concatenate_fpv(c, fpv_name)}
    elif 'fpv' not in c.info['data']:
        c.info['data']['fpv'] = _concatenate_fpv(c, fpv_name)
    return c.info['data']['fpv']


def _concatenate_fpv(c, fpv_name):
    """Join multiple fingerprint vectors."""
    fpv = fpv_name[0](atoms=c)
    for i in fpv_name[1:]:
        fpv = np.concatenate((i(atoms=c), fpv))
    return fpv


def _pad_zero(fpv, max_length):
    """Function to pad features with zeros."""
    if len(fpv) < max_length:
        p = [0.] * (max_length - len(fpv))
        fpv += p
    return np.asarray(fpv)
=======
    # Define full feature vector.
    fingerprint_vector = np.zeros((sum(fps)))
    start = 0
    # Iterate through the feature generators and update feature vector.
    for i, name in enumerate(fpv_names):
        fp = name(atoms=atoms)
        fingerprint_vector[start:start + len(fp)] = fp
        start = sum(fps[:i + 1])

    return fingerprint_vector
>>>>>>> 246c3ba3
<|MERGE_RESOLUTION|>--- conflicted
+++ resolved
@@ -124,39 +124,6 @@
     fingerprint_vector : list
         A feature vector.
     """
-<<<<<<< HEAD
-    if len(fpv_name) == 1:
-        if not use_prior:
-            return fpv_name[0](atoms=c)
-        if 'data' not in c.info:
-            c.info['data'] = {'fpv': fpv_name[0](atoms=c)}
-        elif 'fpv' not in c.info['data']:
-            c.info['data']['fpv'] = fpv_name[0](atoms=c)
-        return c.info['data']['fpv']
-    if not use_prior:
-        return _concatenate_fpv(c, fpv_name)
-    if 'data' not in c.info:
-        c.info['data'] = {'fpv': _concatenate_fpv(c, fpv_name)}
-    elif 'fpv' not in c.info['data']:
-        c.info['data']['fpv'] = _concatenate_fpv(c, fpv_name)
-    return c.info['data']['fpv']
-
-
-def _concatenate_fpv(c, fpv_name):
-    """Join multiple fingerprint vectors."""
-    fpv = fpv_name[0](atoms=c)
-    for i in fpv_name[1:]:
-        fpv = np.concatenate((i(atoms=c), fpv))
-    return fpv
-
-
-def _pad_zero(fpv, max_length):
-    """Function to pad features with zeros."""
-    if len(fpv) < max_length:
-        p = [0.] * (max_length - len(fpv))
-        fpv += p
-    return np.asarray(fpv)
-=======
     # Define full feature vector.
     fingerprint_vector = np.zeros((sum(fps)))
     start = 0
@@ -166,5 +133,4 @@
         fingerprint_vector[start:start + len(fp)] = fp
         start = sum(fps[:i + 1])
 
-    return fingerprint_vector
->>>>>>> 246c3ba3
+    return fingerprint_vector