--- conflicted
+++ resolved
@@ -319,59 +319,4 @@
     data['std'] = np.std(target)
     data['target'] = (target - data['mean']) / data['std']
 
-<<<<<<< HEAD
-    if writeout:
-        write_predict(function='target_standardize', data=data)
-
-    return data
-=======
-    return data
-
-
-def get_error(prediction, target, epsilon=None):
-    """Return error for predicted data.
-
-    Discussed in: Rosasco et al, Neural Computation, (2004), 16, 1063-1076.
-
-    Parameters
-    ----------
-    prediction : list
-        A list of predicted values.
-    target : list
-        A list of target values.
-    """
-    msg = 'Something has gone wrong and there are '
-    if len(prediction) < len(target):
-        msg += 'more targets than predictions.'
-    elif len(prediction) > len(target):
-        msg += 'fewer targets than predictions.'
-    assert len(prediction) == len(target), msg
-
-    error = defaultdict(list)
-    prediction = np.asarray(prediction)
-    target = np.asarray(target)
-
-    # Residuals
-    res = prediction - target
-    error['residuals'] = res
-    error['signed_average'] = np.average(res)
-
-    # Root mean squared error function.
-    e_sq = np.square(res)
-    error['rmse_all'] = np.sqrt(e_sq)
-    error['rmse_average'] = np.sqrt(np.sum(e_sq)/len(e_sq))
-
-    # Absolute error function.
-    e_abs = np.abs(res)
-    error['absolute_all'] = e_abs
-    error['absolute_average'] = np.sum(e_abs)/len(e_abs)
-
-    # Epsilon-insensitive error function.
-    if epsilon is not None:
-        e_epsilon = np.abs(res) - epsilon
-        np.place(e_epsilon, e_epsilon < 0, 0)
-        error['insensitive_all'] = e_epsilon
-        error['insensitive_average'] = np.sum(e_epsilon)/len(e_epsilon)
-
-    return error
->>>>>>> 9269af8a
+    return data