"""Log marginal likelihood calculator function."""
from __future__ import absolute_import
from __future__ import division

import numpy as np
from scipy.linalg import cholesky, cho_solve
from .covariance import get_covariance
from .kernel_setup import list2kdict, kdict2list
from numpy.core.umath_tests import inner1d
from atoml.regression.gpfunctions import kernels as ak


def log_marginal_likelihood(theta, train_matrix, targets, kernel_dict,
                            scale_optimizer, eval_gradients, eval_jac=False):
    """Return the negative of the log marginal likelyhood.

    Equation 5.8 in C. E. Rasmussen and C. K. I. Williams, 2006

    Parameters
    ----------
    theta : list
        A list containing the hyperparameters.
    train_matrix : list
        A list of the test fingerprint vectors.
    targets : list
        A list of target values
    kernel_dict: dict
        A dictionary of kernel dictionaries
    scale_optimizer : boolean
        Flag to define if the hyperparameters are log scale for optimization.
    """
    # Get the covariance matrix.
    kernel_dict = list2kdict(theta, kernel_dict)
    K = get_covariance(
        kernel_dict=kernel_dict, matrix1=train_matrix,
        regularization=theta[-1], log_scale=scale_optimizer,
<<<<<<< HEAD
        eval_gradients=eval_gradients)
=======
        eval_gradients=eval_gradients
    )

>>>>>>> da67d6a6
    # Setup the data.
    n = len(targets)
    y = targets.reshape([n, 1])

<<<<<<< HEAD
    # Calculate the various terms in likelihood.
    L = cholesky(K, overwrite_a=False, lower=True, check_finite=True)
    a = cho_solve((L, True), y, check_finite=True)
    datafit = -.5*np.dot(y.T, a)
=======
    # Calculate the various terms in likelyhood.
    L = cholesky(K, lower=True)
    a = cho_solve((L, True), y)
    datafit = -.5 * np.dot(y.T, a)
>>>>>>> da67d6a6
    complexity = -np.log(np.diag(L)).sum()  # (A.18) in R. & W.
    normalization = -.5 * n * np.log(2 * np.pi)

    # Get the log marginal likelihood.
    p = (datafit + complexity + normalization).sum()
    if not eval_jac:
        return -p
    else:
        # Get jacobian of log marginal likelyhood wrt. hyperparameters.
        C = cho_solve((L, True), np.eye(n), check_finite=True)
        aa = a*a.T  # inner1d(a,a)
        Q = aa - C
        # Get the list of gradients.
        jac = dK_dtheta_j(theta, train_matrix, kernel_dict, Q)
        # Append gradient with respect to regularization.
        dKdnoise = np.identity(n)
        jac.append(0.5*np.sum(inner1d(Q, dKdnoise.T)))
        return -p, -np.array(jac)


def dlml(theta, train_matrix, targets, kernel_dict,
         scale_optimizer, eval_gradients, eval_jac=True):
    """ Return the gradient of the log marginal likelyhood.
        (Equation 5.9 in C. E. Rasmussen and C. K. I. Williams, 2006)

        Input:
            train_fp: n x m matrix
            K: n x n positive definite matrix
            widths: vector of length m
            noise: float
            y: vector of length n
    """
    K = get_covariance(
        kernel_dict=kernel_dict, matrix1=train_matrix,
        regularization=theta[-1], log_scale=scale_optimizer,
        eval_gradients=eval_gradients)
    n = len(targets)
    y = targets.reshape([n, 1])
    L = cholesky(K, overwrite_a=False, lower=True, check_finite=True)
    a = cho_solve((L, True), y, overwrite_b=False, check_finite=True)
    C = cho_solve((L, True), np.eye(n), check_finite=True)
    aa = a*a.T  # inner1d(a,a)
    Q = aa - C
    # Get the list of gradients.
    jac = dK_dtheta_j(theta, train_matrix, kernel_dict, Q)
    # Append gradient with respect to regularization.
    dKdnoise = np.identity(n)
    jac.append(0.5*np.sum(inner1d(Q, dKdnoise.T)))
    return -np.array(jac)


def dK_dtheta_j(theta, train_matrix, kernel_dict, Q):
    jac = []
    N, N_D = np.shape(train_matrix)
    ki = 0
    for key in kernel_dict.keys():
        kdict = kernel_dict[key]
        ktype = kdict['type']
        if 'scaling' in kdict or kdict['type'] == 'gaussian':
            scaling, hyperparameters = kdict2list(kdict, N_D)
            k = eval(
                'ak.{}_kernel(m1=train_matrix, m2=None, theta=hyperparameters, \
                eval_gradients=False, log_scale=False)'.format(ktype))
        if 'scaling' in kdict:
            jac.append(0.5*np.sum(inner1d(Q, k.T)))
            ki += 1
        if kdict['type'] == 'constant':
            jac.append(0.5*np.sum(inner1d(Q, np.ones([N, N]))))
            ki += 1
        elif ktype == 'linear':
            continue
        elif kdict['type'] == 'gaussian':
            kwidth = theta[ki:ki+N_D]
            m = len(kwidth)
            for j in range(0, m):
                dKdtheta_j = ak.gaussian_dk_dtheta(k, train_matrix[:, j],
                                                   kwidth[j])
                if 'scaling' in 'scaling' in kdict:
                    dKdtheta_j *= scaling
                jac.append(0.5*np.sum(inner1d(Q, dKdtheta_j.T)))
            ki += N_D
        else:
            raise NotImplementedError("jacobian for " + ktype)
    return jac<|MERGE_RESOLUTION|>--- conflicted
+++ resolved
@@ -34,28 +34,16 @@
     K = get_covariance(
         kernel_dict=kernel_dict, matrix1=train_matrix,
         regularization=theta[-1], log_scale=scale_optimizer,
-<<<<<<< HEAD
         eval_gradients=eval_gradients)
-=======
-        eval_gradients=eval_gradients
-    )
 
->>>>>>> da67d6a6
     # Setup the data.
     n = len(targets)
     y = targets.reshape([n, 1])
 
-<<<<<<< HEAD
     # Calculate the various terms in likelihood.
-    L = cholesky(K, overwrite_a=False, lower=True, check_finite=True)
-    a = cho_solve((L, True), y, check_finite=True)
-    datafit = -.5*np.dot(y.T, a)
-=======
-    # Calculate the various terms in likelyhood.
-    L = cholesky(K, lower=True)
-    a = cho_solve((L, True), y)
+    L = cholesky(K, overwrite_a=False, lower=True, check_finite=False)
+    a = cho_solve((L, True), y, check_finite=False)
     datafit = -.5 * np.dot(y.T, a)
->>>>>>> da67d6a6
     complexity = -np.log(np.diag(L)).sum()  # (A.18) in R. & W.
     normalization = -.5 * n * np.log(2 * np.pi)
 
@@ -65,7 +53,7 @@
         return -p
     else:
         # Get jacobian of log marginal likelyhood wrt. hyperparameters.
-        C = cho_solve((L, True), np.eye(n), check_finite=True)
+        C = cho_solve((L, True), np.eye(n), check_finite=False)
         aa = a*a.T  # inner1d(a,a)
         Q = aa - C
         # Get the list of gradients.
